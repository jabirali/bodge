#!/usr/bin/env python

"""Calculate the local density of states around a magnetic impurity.

This is useful to e.g. determine the YSR bound states that might exist
in such materials, which is likely related to RKKY oscillations.
"""

#%% Imports
import matplotlib.pyplot as plt
import numpy as np
import pandas as pd
from scipy.signal import find_peaks

from bodge import *
from bodge.utils import ldos, pwave

<<<<<<< HEAD
# Construct a 2D lattice.
Lx = 64
Ly = 64
=======
#%% Construct a 2D lattice.
Lx = 80
Ly = 80
>>>>>>> 0f8427e3
Lz = 1

lattice = CubicLattice((Lx, Ly, 1))

# d-vector for p-wave superconductivity.
# for s in ["e_z * p_x"]:
for s in ["e_z * p_x", "e_z * p_y", "e_z * (p_x + jp_y)", "(e_x + je_y) * (p_x + jp_y) / 2"]:
    print(s)
    d = pwave(s)
    # d = pwave("e_z * (p_x + jp_y)")
    # d = pwave("e_z * p_y")
    # d = pwave("(e_x + je_y) * (p_x + jp_y) / 2")

    # Loop over tight-binding params.
    t = 1
    for Δ0 in [0.1]:
        for J0 in [1.5]:
            for μ in [-2.5]:
                for δ in [1]:  # [0, 1, 2, 3, 4, 5]:
                    # NOTE: Not optimal, use many sites instead.
                    # Construct the base Hamiltonian.
                    system = Hamiltonian(lattice)
                    with system as (H, Δ, V):
                        for i in lattice.sites():
                            H[i, i] = -μ * σ0
                            # Δ[i, i] = -Δ0 * jσ2
                        for i, j in lattice.bonds():
                            H[i, j] = -t * σ0
                            Δ[i, j] = -Δ0 * d(i, j)

                    # Prepare calculation points.
                    ii = (Lx // 2, Ly // 2, 0)
                    sites = [(ii[0] + δ, ii[1], ii[2])]
                    energies = np.linspace(0.00, 2 * Δ0, 51)

                    # Calculate the density of states without impurity.
                    df0 = ldos(system, sites, energies)

                    # Add the single impurity.
                    with system as (H, Δ, V):
                        H[ii, ii] = -μ * σ0 - J0 * σ3

                    # Calculate the density of states with impurity.
                    df1 = ldos(system, sites, energies)

                    plt.figure()
                    # plt.plot(df0.ε / Δ0, df0.dos, 'k')
                    plt.plot(df0.ε / Δ0, df0.dos, df1.ε / Δ0, df1.dos)
                    plt.xlabel(r"Energy $\epsilon/\Delta$")
                    plt.ylabel(r"LDOS $N(\epsilon, x)$")
                    plt.title(rf"Distance $\delta = {δ}$ along $x$-axis from impurity")
                    plt.show()

                    # Look for potential YSR DOS peaks.
                    # df1 = df1[df1.ε >= 0]
                    # ε = np.array(df1.ε)
                    # dos = np.array(df1.dos)
                    # n_ysr, _ = find_peaks(dos)

                    # print(dos)
                    # print(Δ0, J0, μ, δ, ε[n_ysr], dos[n_ysr])

# %%<|MERGE_RESOLUTION|>--- conflicted
+++ resolved
@@ -15,15 +15,9 @@
 from bodge import *
 from bodge.utils import ldos, pwave
 
-<<<<<<< HEAD
 # Construct a 2D lattice.
 Lx = 64
 Ly = 64
-=======
-#%% Construct a 2D lattice.
-Lx = 80
-Ly = 80
->>>>>>> 0f8427e3
 Lz = 1
 
 lattice = CubicLattice((Lx, Ly, 1))
